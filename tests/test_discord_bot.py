--- conflicted
+++ resolved
@@ -1383,7 +1383,6 @@
     assert "actionable outcomes" in interaction.response.content
 
 
-<<<<<<< HEAD
 def test_axel_quest_command_replies_with_suggestion(
     tmp_path: Path, monkeypatch: pytest.MonkeyPatch
 ) -> None:
@@ -1531,100 +1530,6 @@
         interaction.response.content
         == "No quest suggestions available for /capture.md."
     )
-=======
-def test_digest_captures_returns_summaries(
-    tmp_path: Path, monkeypatch: pytest.MonkeyPatch
-) -> None:
-    """``digest_captures`` returns summaries for matching captures."""
-
-    monkeypatch.setenv("AXEL_DISCORD_DIR", str(tmp_path))
-    first = DummyMessage(
-        "First actionable insight.", mid=31, channel=DummyChannel("updates")
-    )
-    second = DummyMessage(
-        "Second actionable insight with more detail.",
-        mid=32,
-        channel=DummyChannel("updates"),
-    )
-    db.save_message(first)
-    db.save_message(second)
-
-    results = db.digest_captures("insight", limit=2)
-
-    assert len(results) == 2
-    summaries = [entry.summary for entry in results]
-    assert any("First actionable insight" in summary for summary in summaries)
-    assert any("Second actionable insight" in summary for summary in summaries)
-
-
-def test_digest_captures_rejects_non_positive_limit(
-    monkeypatch: pytest.MonkeyPatch,
-) -> None:
-    """Non-positive limits short-circuit without performing a search."""
-
-    def _unexpected_search(query: str, *, limit: int = 5) -> list[db.SearchResult]:
-        raise AssertionError(
-            "search_captures should not be called for non-positive limits"
-        )
-
-    monkeypatch.setattr(db, "search_captures", _unexpected_search)
-
-    assert db.digest_captures("anything", limit=0) == []
-    assert db.digest_captures("anything", limit=-5) == []
-
-
-def test_digest_captures_ignores_blank_summaries(
-    tmp_path: Path, monkeypatch: pytest.MonkeyPatch
-) -> None:
-    """Entries without summaries are skipped from the digest output."""
-
-    monkeypatch.setenv("AXEL_DISCORD_DIR", str(tmp_path))
-    useful = DummyMessage(
-        "Useful capture for digestion.",
-        mid=33,
-        channel=DummyChannel("updates"),
-    )
-    empty = DummyMessage("", mid=34, channel=DummyChannel("updates"))
-    db.save_message(useful)
-    db.save_message(empty)
-
-    results = db.digest_captures("capture", limit=2)
-
-    assert len(results) == 1
-    assert results[0].path.name == "33.md"
-
-
-def test_digest_captures_skips_missing_summaries(
-    monkeypatch: pytest.MonkeyPatch, tmp_path: Path
-) -> None:
-    """Entries without summaries are skipped when condensation fails."""
-
-    first = tmp_path / "first.md"
-    second = tmp_path / "second.md"
-
-    def _fake_search(query: str, *, limit: int = 5) -> list[db.SearchResult]:
-        assert limit == 6
-        return [
-            db.SearchResult(path=first, snippet="first"),
-            db.SearchResult(path=second, snippet="second"),
-        ]
-
-    call_order: list[Path] = []
-
-    def _fake_summarize(path: Path) -> str | None:
-        call_order.append(path)
-        if path == first:
-            return None
-        return f"Summary for {path.name}"
-
-    monkeypatch.setattr(db, "search_captures", _fake_search)
-    monkeypatch.setattr(db, "summarize_capture", _fake_summarize)
-
-    digest = db.digest_captures("digestible", limit=3)
-
-    assert [entry.path for entry in digest] == [second]
-    assert call_order == [first, second]
->>>>>>> 7ca40e04
 
 
 def test_axel_summarize_command_reports_no_matches(
