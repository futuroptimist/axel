--- conflicted
+++ resolved
@@ -208,7 +208,6 @@
     assert rm.load_repos() == []
 
 
-<<<<<<< HEAD
 def test_fetch_repos_cli(monkeypatch, tmp_path: Path, capsys) -> None:
     """``fetch`` replaces the file with GitHub repositories."""
     repo_file = tmp_path / "repos.txt"
@@ -257,7 +256,8 @@
     monkeypatch.delenv("GH_TOKEN", raising=False)
     with pytest.raises(RuntimeError):
         rm.fetch_repos(path=repo_file)
-=======
+        
+        
 def test_fetch_repos(monkeypatch, tmp_path: Path) -> None:
     """``fetch_repos`` retrieves repos and writes them to disk."""
     repo_file = tmp_path / "repos.txt"
@@ -365,5 +365,4 @@
     from axel import repo_manager as rm
 
     rm.fetch_repos()
-    assert repo_file.read_text() == "https://github.com/u/a\n"
->>>>>>> aed2120b
+    assert repo_file.read_text() == "https://github.com/u/a\n"