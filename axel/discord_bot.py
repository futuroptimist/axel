--- conflicted
+++ resolved
@@ -4,6 +4,7 @@
 
 import os
 import re
+import sys
 from pathlib import Path
 
 import discord
@@ -18,21 +19,15 @@
     return Path(env).expanduser() if env else SAVE_DIR
 
 
-<<<<<<< HEAD
 _SAFE_COMPONENT = re.compile(r"[^A-Za-z0-9._-]+")
 
 
 def _sanitize_component(name: str | None) -> str:
+    """Return a filesystem-friendly version of ``name``."""
+
     cleaned = (name or "unknown").strip()
     sanitized = _SAFE_COMPONENT.sub("_", cleaned)
     return sanitized or "unknown"
-=======
-def _sanitize_component(name: str) -> str:
-    """Return a filesystem-friendly version of ``name``."""
-
-    sanitized = re.sub(r"[^\w.-]+", "-", name.strip())
-    sanitized = sanitized.strip("-")
-    return sanitized or "channel"
 
 
 def _channel_metadata(message: discord.Message) -> tuple[str, str | None]:
@@ -47,68 +42,38 @@
     if parent and getattr(parent, "name", None):
         return (str(parent.name), str(channel_name))
     return (str(channel_name), None)
->>>>>>> 78524484
 
 
 def save_message(message: discord.Message) -> Path:
-    """Persist the provided message as markdown with metadata."""
+    """Persist the provided message as markdown with metadata.
 
-<<<<<<< HEAD
     Ensures the save directory exists before writing. The directory can be overridden
     via the ``AXEL_DISCORD_DIR`` environment variable. Messages are grouped by channel
     name to match the documented layout ``local/discord/<channel>/<message_id>.md`` and
     include channel/thread metadata, timestamps, and the source link.
     """
     save_dir = _get_save_dir()
-    channel = getattr(message, "channel", None)
-    channel_name: str | None = None
-    thread_name: str | None = None
-    if channel is not None:
-        parent = getattr(channel, "parent", None)
-        if parent is not None and getattr(parent, "name", None):
-            channel_name = parent.name
-            thread_name = getattr(channel, "name", None)
-        else:
-            channel_name = getattr(channel, "name", None)
-    channel_component = _sanitize_component(channel_name)
-    channel_dir = save_dir / channel_component
-=======
-    save_dir = _get_save_dir()
     channel_name, thread_name = _channel_metadata(message)
     channel_dir = save_dir / _sanitize_component(channel_name)
->>>>>>> 78524484
     channel_dir.mkdir(parents=True, exist_ok=True)
 
     path = channel_dir / f"{message.id}.md"
     timestamp = message.created_at.isoformat()
-<<<<<<< HEAD
     author = message.author.display_name
-    link = getattr(message, "jump_url", "")
+    jump_url = getattr(message, "jump_url", "")
 
-    lines = [f"# {author}", "", f"- Channel: {channel_name or 'unknown'}"]
+    lines = [f"# {author}", ""]
+    lines.append(f"- Channel: {channel_name or 'unknown'}")
     if thread_name:
         lines.append(f"- Thread: {thread_name}")
     lines.append(f"- Timestamp: {timestamp}")
-    if link:
-        lines.append(f"- Link: {link}")
-    lines.extend(["", message.content, ""])
-    path.write_text("\n".join(lines))
-=======
-    jump_url = getattr(message, "jump_url", "")
-
-    lines = [f"# {message.author.display_name}", ""]
-    lines.append(f"- **Timestamp:** {timestamp}")
-    lines.append(f"- **Channel:** {channel_name}")
-    if thread_name:
-        lines.append(f"- **Thread:** {thread_name}")
     if jump_url:
-        lines.append(f"- **Link:** {jump_url}")
+        lines.append(f"- Link: {jump_url}")
     lines.append("")
     lines.append(message.content)
     lines.append("")
 
     path.write_text("\n".join(lines), encoding="utf-8")
->>>>>>> 78524484
     return path
 
 
