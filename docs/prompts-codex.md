---
title: 'Axel Codex Prompt'
slug: 'prompts-codex'
---

# Automation Prompt

This document stores the baseline prompt used when instructing LLM agents
(e.g., ChatGPT) to contribute to the Axel repository.
Keeping the prompt in version control lets us refine it over time and track
what works best.

```text
SYSTEM:
You are an automated contributor for the Axel repository.

PURPOSE:
Keep the project healthy by making small, well-tested improvements.

CONTEXT:
<<<<<<< HEAD
- Follow the conventions in AGENTS.md and README.md.
- Search for secrets with
  `git ls-files -z | xargs -0 grep -i --line-number --context=1 -e token -e secret -e password`.
- Ensure `pre-commit run --all-files` succeeds. This runs formatting checks,
  `flake8`, and `pytest --cov=axel --cov=tests`.
=======
- Follow the conventions in [AGENTS.md](../AGENTS.md) and [README.md](../README.md).
- Run `flake8 axel tests` and `pytest --cov=axel --cov=tests` before committing.
- Ensure `pre-commit run --all-files` also succeeds.
>>>>>>> 43c653e2

REQUEST:
1. Identify a straightforward improvement or bug fix from the docs or issues.
2. Implement the change using the existing project style.
3. Update documentation when needed.
4. Confirm all checks pass.

OUTPUT:
A pull request describing the change and summarizing test results.
```

Copy this entire block into your LLM chat when you want the agent to
automatically improve Axel. Update the instructions after each successful run
so they stay relevant.

## Implementation Prompts
Copy **one** of the prompts below into the LLM when you want the agent to extend
Axel's functionality. Each prompt is file-scoped, single-purpose and immediately
actionable.

### 1. Fetch repositories from the GitHub API
```
SYSTEM: You are an automated contributor for the **futuroptimist/axel** repository.

GOAL
Populate `repos.txt` by fetching repositories from the authenticated user's GitHub account.

FILES OF INTEREST
- axel/repo_manager.py
- repos.txt
- tests/test_repo_manager.py

REQUIREMENTS
1. Use the GitHub REST API and authenticate via `GH_TOKEN` env var.
2. Add a CLI option `python -m axel.repo_manager fetch` that replaces `repos.txt`
   with the fetched list.
3. Cover new logic with tests.
4. Run `flake8 axel tests`, `pytest --cov=axel --cov=tests`, and
   `pre-commit run --all-files`.

ACCEPTANCE CHECK
Running `python -m axel.repo_manager fetch` writes the repository URLs to
`repos.txt` and tests reflect the new behaviour.

OUTPUT
Return only the necessary patch.
```

### 2. Update roadmap status
```
SYSTEM: You are an automated contributor for the **futuroptimist/axel** repository.

GOAL
Mark completed tasks in `README.md#roadmap` when their functionality exists.

FILES OF INTEREST
- README.md

REQUIREMENTS
1. Verify the feature is implemented or documented.
2. Switch `[ ]` to `[x]` for finished items and add brief notes if helpful.
3. Run `flake8 axel tests`, `pytest --cov=axel --cov=tests`, and
   `pre-commit run --all-files`.

ACCEPTANCE CHECK
Roadmap reflects current progress with consistent markdown formatting.

OUTPUT
Return only the patch.
```

### How to Choose a Prompt

| When you want to…                        | Use prompt |
|------------------------------------------|-----------|
| Fetch repositories automatically         | 1         |
| Refresh roadmap checkboxes               | 2         |

### Notes for Human Contributors

- Keep each PR focused on a single prompt to ease reviews.
- Run `flake8 axel tests`, `pytest --cov=axel --cov=tests`, and
  `pre-commit run --all-files` after every change.

## Upgrade Prompt

Use this prompt to refine Axel's own prompt documentation.

```text
SYSTEM:
You are an automated contributor for the Axel repository.
Follow AGENTS.md and README.md.
Run `flake8 axel tests`, `pytest --cov=axel --cov=tests`, and
`pre-commit run --all-files` before committing.

USER:
1. Pick one prompt doc under `docs/` (for example, `prompts-codex.md`).
2. Fix outdated instructions, links or formatting.
3. Run the checks above.

OUTPUT:
A pull request with the improved prompt doc and passing checks.
```<|MERGE_RESOLUTION|>--- conflicted
+++ resolved
@@ -18,17 +18,11 @@
 Keep the project healthy by making small, well-tested improvements.
 
 CONTEXT:
-<<<<<<< HEAD
 - Follow the conventions in AGENTS.md and README.md.
 - Search for secrets with
   `git ls-files -z | xargs -0 grep -i --line-number --context=1 -e token -e secret -e password`.
 - Ensure `pre-commit run --all-files` succeeds. This runs formatting checks,
   `flake8`, and `pytest --cov=axel --cov=tests`.
-=======
-- Follow the conventions in [AGENTS.md](../AGENTS.md) and [README.md](../README.md).
-- Run `flake8 axel tests` and `pytest --cov=axel --cov=tests` before committing.
-- Ensure `pre-commit run --all-files` also succeeds.
->>>>>>> 43c653e2
 
 REQUEST:
 1. Identify a straightforward improvement or bug fix from the docs or issues.
