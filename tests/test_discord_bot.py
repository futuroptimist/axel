import sys
from datetime import datetime, timezone
from pathlib import Path

import pytest

discord = pytest.importorskip("discord")

sys.path.append(str(Path(__file__).resolve().parents[1]))  # noqa: E402

import axel.discord_bot as db  # noqa: E402


class DummyAuthor:
    display_name = "user"


class DummyChannel:
    def __init__(self, name: str, parent: "DummyChannel | None" = None) -> None:
        self.name = name
        self.parent = parent


class DummyMessage:
    def __init__(
        self,
        content: str,
        mid: int = 1,
        *,
        created_at: datetime | None = None,
<<<<<<< HEAD
        channel_name: str = "general",
        thread_name: str | None = None,
        jump_url: str = "https://discord.example/channels/1/2/3",
=======
        channel: DummyChannel | None = None,
        jump_url: str | None = None,
>>>>>>> 78524484
    ) -> None:
        self.content = content
        self.id = mid
        self.author = DummyAuthor()
        self.created_at = created_at or datetime(2024, 1, 1, tzinfo=timezone.utc)
<<<<<<< HEAD
        parent = DummyChannel(channel_name)
        self.channel = (
            DummyChannel(thread_name, parent=parent) if thread_name else parent
        )
        self.jump_url = jump_url
=======
        self.channel = channel or DummyChannel("general")
        self.jump_url = jump_url or "https://discord.com/channels/1/2/3"


def read_markdown(path: Path) -> str:
    return path.read_text(encoding="utf-8")
>>>>>>> 78524484


def test_save_message_includes_metadata(tmp_path: Path) -> None:
    db.SAVE_DIR = tmp_path
    msg = DummyMessage("hello", channel=DummyChannel("general"))
    path = db.save_message(msg)
<<<<<<< HEAD
    expected = """# user

- Channel: general
- Timestamp: 2024-01-01T00:00:00+00:00
- Link: https://discord.example/channels/1/2/3

hello
"""
    assert path == tmp_path / "general" / "1.md"
    assert path.read_text() == expected
=======
    assert path == tmp_path / "general" / "1.md"
    assert read_markdown(path) == (
        "# user\n\n"
        "- **Timestamp:** 2024-01-01T00:00:00+00:00\n"
        "- **Channel:** general\n"
        "- **Link:** https://discord.com/channels/1/2/3\n\n"
        "hello\n"
    )
>>>>>>> 78524484


def test_save_message_creates_channel_dir(tmp_path: Path) -> None:
    missing = tmp_path / "discord"
    db.SAVE_DIR = missing
    msg = DummyMessage("hi", mid=2, channel=DummyChannel("updates"))
    path = db.save_message(msg)
<<<<<<< HEAD
    expected = """# user

- Channel: general
- Timestamp: 2024-01-01T00:00:00+00:00
- Link: https://discord.example/channels/1/2/3

hi
"""
    assert path == missing / "general" / "2.md"
    assert path.read_text() == expected
    assert (missing / "general").exists()
=======
    assert path == missing / "updates" / "2.md"
    assert read_markdown(path).endswith("hi\n")
    assert (missing / "updates").is_dir()
>>>>>>> 78524484


def test_save_message_respects_env(tmp_path: Path, monkeypatch) -> None:
    monkeypatch.setenv("AXEL_DISCORD_DIR", str(tmp_path))
    msg = DummyMessage("hey", mid=3, channel=DummyChannel("announcements"))
    path = db.save_message(msg)
<<<<<<< HEAD
    assert path.parent == tmp_path / "general"
=======
    assert path == tmp_path / "announcements" / "3.md"
    assert "hey" in read_markdown(path)
>>>>>>> 78524484


def test_save_message_env_expands_user(tmp_path: Path, monkeypatch) -> None:
    monkeypatch.setenv("HOME", str(tmp_path))
    monkeypatch.setenv("AXEL_DISCORD_DIR", "~/discord")
    msg = DummyMessage("home", mid=4, channel=DummyChannel("general"))
    path = db.save_message(msg)
    assert path == tmp_path / "discord" / "general" / "4.md"
    assert "home" in read_markdown(path)


def test_save_message_records_thread_metadata(tmp_path: Path) -> None:
    db.SAVE_DIR = tmp_path
    parent = DummyChannel("general")
    thread = DummyChannel("feature-chat", parent=parent)
    msg = DummyMessage("thread message", mid=5, channel=thread)
    path = db.save_message(msg)
    assert path == tmp_path / "general" / "5.md"
    content = read_markdown(path)
    assert "feature-chat" in content
    assert "general" in content


def test_save_message_without_channel(tmp_path: Path) -> None:
    db.SAVE_DIR = tmp_path

    class NoChannelMessage(DummyMessage):
        def __init__(self) -> None:
            super().__init__("dm message", mid=6, channel=None)
            del self.channel

    msg = NoChannelMessage()
    path = db.save_message(msg)
<<<<<<< HEAD
    assert path.parent == tmp_path / "discord" / "general"


def test_save_message_in_thread(tmp_path: Path) -> None:
    db.SAVE_DIR = tmp_path
    msg = DummyMessage("thread message", mid=5, thread_name="Sprint Standup")
    path = db.save_message(msg)
    expected = """# user

- Channel: general
- Thread: Sprint Standup
- Timestamp: 2024-01-01T00:00:00+00:00
- Link: https://discord.example/channels/1/2/3

thread message
"""
    assert path == tmp_path / "general" / "5.md"
    assert path.read_text() == expected
=======
    assert path == tmp_path / "direct-message" / "6.md"
    content = read_markdown(path)
    assert "direct-message" in content
>>>>>>> 78524484


def test_run_missing_token(monkeypatch) -> None:
    """``run`` exits if ``DISCORD_BOT_TOKEN`` is not set."""
    monkeypatch.delenv("DISCORD_BOT_TOKEN", raising=False)
    with pytest.raises(SystemExit):
        db.run()


def test_run_invokes_client(monkeypatch) -> None:
    """``run`` initializes and runs ``AxelClient`` with the token."""

    captured: dict[str, object] = {}

    class DummyClient:
        def __init__(self, *, intents: object) -> None:
            captured["intents"] = intents

        def run(self, token: str) -> None:
            captured["token"] = token

    monkeypatch.setattr(db, "AxelClient", DummyClient)
    monkeypatch.setenv("DISCORD_BOT_TOKEN", "123")

    db.run()

    assert captured["token"] == "123"
    intents = captured["intents"]
    assert isinstance(intents, discord.Intents)
    assert intents.message_content is True<|MERGE_RESOLUTION|>--- conflicted
+++ resolved
@@ -28,60 +28,33 @@
         mid: int = 1,
         *,
         created_at: datetime | None = None,
-<<<<<<< HEAD
-        channel_name: str = "general",
-        thread_name: str | None = None,
-        jump_url: str = "https://discord.example/channels/1/2/3",
-=======
         channel: DummyChannel | None = None,
         jump_url: str | None = None,
->>>>>>> 78524484
     ) -> None:
         self.content = content
         self.id = mid
         self.author = DummyAuthor()
         self.created_at = created_at or datetime(2024, 1, 1, tzinfo=timezone.utc)
-<<<<<<< HEAD
-        parent = DummyChannel(channel_name)
-        self.channel = (
-            DummyChannel(thread_name, parent=parent) if thread_name else parent
-        )
-        self.jump_url = jump_url
-=======
         self.channel = channel or DummyChannel("general")
         self.jump_url = jump_url or "https://discord.com/channels/1/2/3"
 
 
 def read_markdown(path: Path) -> str:
     return path.read_text(encoding="utf-8")
->>>>>>> 78524484
 
 
 def test_save_message_includes_metadata(tmp_path: Path) -> None:
     db.SAVE_DIR = tmp_path
     msg = DummyMessage("hello", channel=DummyChannel("general"))
     path = db.save_message(msg)
-<<<<<<< HEAD
-    expected = """# user
-
-- Channel: general
-- Timestamp: 2024-01-01T00:00:00+00:00
-- Link: https://discord.example/channels/1/2/3
-
-hello
-"""
-    assert path == tmp_path / "general" / "1.md"
-    assert path.read_text() == expected
-=======
     assert path == tmp_path / "general" / "1.md"
     assert read_markdown(path) == (
         "# user\n\n"
-        "- **Timestamp:** 2024-01-01T00:00:00+00:00\n"
-        "- **Channel:** general\n"
-        "- **Link:** https://discord.com/channels/1/2/3\n\n"
+        "- Channel: general\n"
+        "- Timestamp: 2024-01-01T00:00:00+00:00\n"
+        "- Link: https://discord.com/channels/1/2/3\n\n"
         "hello\n"
     )
->>>>>>> 78524484
 
 
 def test_save_message_creates_channel_dir(tmp_path: Path) -> None:
@@ -89,35 +62,17 @@
     db.SAVE_DIR = missing
     msg = DummyMessage("hi", mid=2, channel=DummyChannel("updates"))
     path = db.save_message(msg)
-<<<<<<< HEAD
-    expected = """# user
-
-- Channel: general
-- Timestamp: 2024-01-01T00:00:00+00:00
-- Link: https://discord.example/channels/1/2/3
-
-hi
-"""
-    assert path == missing / "general" / "2.md"
-    assert path.read_text() == expected
-    assert (missing / "general").exists()
-=======
     assert path == missing / "updates" / "2.md"
     assert read_markdown(path).endswith("hi\n")
     assert (missing / "updates").is_dir()
->>>>>>> 78524484
 
 
 def test_save_message_respects_env(tmp_path: Path, monkeypatch) -> None:
     monkeypatch.setenv("AXEL_DISCORD_DIR", str(tmp_path))
     msg = DummyMessage("hey", mid=3, channel=DummyChannel("announcements"))
     path = db.save_message(msg)
-<<<<<<< HEAD
-    assert path.parent == tmp_path / "general"
-=======
     assert path == tmp_path / "announcements" / "3.md"
     assert "hey" in read_markdown(path)
->>>>>>> 78524484
 
 
 def test_save_message_env_expands_user(tmp_path: Path, monkeypatch) -> None:
@@ -151,30 +106,9 @@
 
     msg = NoChannelMessage()
     path = db.save_message(msg)
-<<<<<<< HEAD
-    assert path.parent == tmp_path / "discord" / "general"
-
-
-def test_save_message_in_thread(tmp_path: Path) -> None:
-    db.SAVE_DIR = tmp_path
-    msg = DummyMessage("thread message", mid=5, thread_name="Sprint Standup")
-    path = db.save_message(msg)
-    expected = """# user
-
-- Channel: general
-- Thread: Sprint Standup
-- Timestamp: 2024-01-01T00:00:00+00:00
-- Link: https://discord.example/channels/1/2/3
-
-thread message
-"""
-    assert path == tmp_path / "general" / "5.md"
-    assert path.read_text() == expected
-=======
     assert path == tmp_path / "direct-message" / "6.md"
     content = read_markdown(path)
     assert "direct-message" in content
->>>>>>> 78524484
 
 
 def test_run_missing_token(monkeypatch) -> None:
