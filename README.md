# axel

axel helps organize short, medium and long term goals using chat, reasoning and agentic
LLMs. The project begins by keeping track of the GitHub repositories you contribute to.
Over time it will fetch this list automatically and provide tools to analyze those repos
and generate actionable quests.

[![Lint & Format](https://img.shields.io/github/actions/workflow/status/futuroptimist/axel/.github/workflows/01-lint-format.yml?label=lint%20%26%20format)](https://github.com/futuroptimist/axel/actions/workflows/01-lint-format.yml)
[![Tests](https://img.shields.io/github/actions/workflow/status/futuroptimist/axel/.github/workflows/02-tests.yml?label=tests)](https://github.com/futuroptimist/axel/actions/workflows/02-tests.yml)
[![Coverage](https://codecov.io/gh/futuroptimist/axel/branch/main/graph/badge.svg)](https://codecov.io/gh/futuroptimist/axel)
[![Docs](https://img.shields.io/github/actions/workflow/status/futuroptimist/axel/.github/workflows/03-docs.yml?label=docs)](https://github.com/futuroptimist/axel/actions/workflows/03-docs.yml)
[![Status: Alpha](https://img.shields.io/badge/status-alpha-orange)](docs/FAQ.md)
[![License](https://img.shields.io/github/license/futuroptimist/axel)](LICENSE)

## Quickstart (≤60s)

```bash
git clone https://github.com/futuroptimist/axel
cd axel
docker compose -f docker-compose-mock.yml up
```

This launches the token.place server, relay and a mock LLM using one command.

## status

Axel is currently in **alpha** while workflows and integrations continue to harden.
Start with the [FAQ](docs/FAQ.md) for common setup questions and read through
[Known Issues & Footguns](docs/KNOWN_ISSUES.md) before running the CLI across multiple repositories.
Automated coverage for these references lives in
`tests/test_readme.py::test_readme_includes_alpha_status_and_supporting_docs`.

## roadmap
- [x] maintain a list of repos in `repos.txt`
- [x] simple CLI for managing repos (`python -m axel.repo_manager`)
- [x] contributor guide (see `CONTRIBUTING.md`)
- [x] remove repos from the list (`python -m axel.repo_manager remove`)
- [x] fetch repos from the GitHub API (`python -m axel.repo_manager fetch`)
- [x] integrate LLM assistants to suggest quests across repos
- [x] integrate `token.place` clients across all repos
- [x] integrate [`gabriel`](https://github.com/futuroptimist/gabriel) as a security layer across repos
- [x] self-hosted Discord bot for ingesting messages when mentioned (see docs/discord-bot.md)
- [x] represent personal flywheel of projects and highlight cross-pollination (see repo list below)
- [x] document workflow for a private `local/` directory (see local setup below)
- [x] track tasks with markdown files in the `issues/` folder
- [x] verify `local/` directories are ignored by Git (see `.gitignore`)
- [x] add `THREAT_MODEL.md` with cross-repo considerations (see `docs/THREAT_MODEL.md`)
- [x] provide token rotation guidance in docs (see `docs/ROTATING_TOKENS.md`)
- [x] adopt [`flywheel`](https://github.com/futuroptimist/flywheel) template for new repositories
- [x] encrypt notes saved under `local/discord/`
- [x] review permissions for integrated tools (token.place, gabriel) (see docs/THREAT_MODEL.md)
- [x] achieve 100% test coverage

## installation

```bash
uv venv .venv
source .venv/bin/activate
uv pip install -e .
uv pip install -r requirements.txt pre-commit
pre-commit install
```

## usage

1. Add a repo with `python -m axel.repo_manager add <url>` (use `https://...`).
   Alternatively, edit `repos.txt`.
   Lines starting with `#` or with trailing `#` comments are ignored.
   Whitespace around the URL is stripped automatically and trailing slashes are
   removed.
   The repository list is kept sorted alphabetically, ignoring case. Removing entries
   preserves this order. Duplicate URLs are automatically removed (case-insensitive).
2. View the list with `python -m axel.repo_manager list`. Output is sorted
   alphabetically, ignoring case.
3. Remove a repo with `python -m axel.repo_manager remove <url>`.
4. Replace `repos.txt` with the authenticated user's repos via
   `python -m axel.repo_manager fetch`. Pass `--token` or set ``GH_TOKEN`` or
   ``GITHUB_TOKEN``. Use `--visibility public|private|all` to filter the
   repositories returned by the GitHub API.
5. Run `pre-commit run --all-files` before committing to check formatting and tests.
6. Pass `--path <file>` or set `AXEL_REPO_FILE` to use a custom repo list. The CLI accepts
   `--path` before or after the subcommand (see
   `tests/test_repo_manager.py::test_main_add_accepts_path_after_subcommand`).
7. Coverage reports are uploaded to [Codecov](https://codecov.io/gh/futuroptimist/axel) via CI.
8. Add a task with `python -m axel.task_manager add "write docs"`. Tasks are
   saved in `tasks.json` and listed with `python -m axel.task_manager list`.
   Descriptions may include Unicode characters and are stored unescaped using
   UTF-8 for readability.
   Listings show `[ ]` for pending tasks and `[x]` when completed.
9. Remove a task with `python -m axel.task_manager remove 1`.
10. Mark a task complete with `python -m axel.task_manager complete 1`.

## quests

Generate cross-repo quests with `python -m axel.quests --limit 3`. The helper reads
`repos.txt` (or the path supplied via `--path`/`AXEL_REPO_FILE`) and emits deterministic
pairings that highlight how multiple repositories can collaborate on a shared goal. This
module powers the "suggest quests" promise described in the roadmap and is covered by
`tests/test_quests.py::test_suggest_cross_repo_quests_links_repos` and
`tests/test_quests.py::test_cli_prints_suggestions`.
Quests that involve token.place automatically reference `gabriel` to reinforce the
security layer described in `issues/0003-gabriel-security-layer.md`; see
`tests/test_quests.py::test_suggest_cross_repo_quests_mentions_gabriel_for_sensitive_pairs`.
When a token.place server is reachable (for example via `docker compose -f
docker-compose-mock.yml up`), Axel now queries `/api/v1/models` to highlight the
featured model in the quest details. Coverage lives in
`tests/test_token_place.py::test_list_models_parses_openai_like_payload` and
`tests/test_quests.py::test_suggest_cross_repo_quests_enriches_token_place_with_models`,
with graceful fallback behaviour asserted in
`tests/test_quests.py::test_suggest_cross_repo_quests_handles_token_place_errors`.
The roadmap entry for this integration stays checked via
`tests/test_readme.py::test_readme_marks_llm_quests_complete`, and
`tests/test_readme.py::test_readme_marks_gabriel_security_layer_complete` ensures the
gabriel security layer milestone remains marked complete.
11. Clear all tasks with `python -m axel.task_manager clear`.
12. Pass `--path <file>` or set `AXEL_TASK_FILE` to use a custom task list. The task CLI also
    accepts `--path` before or after the subcommand (see
    `tests/test_task_manager.py::test_main_add_accepts_path_after_subcommand`).
13. Empty, invalid, or non-list `tasks.json` files are treated as containing no tasks.
14. Legacy task entries missing the `completed` field default to pending output (see
    `tests/test_task_manager.py::test_main_list_handles_missing_completed_field`).
15. Set `AXEL_DISCORD_ENCRYPTION_KEY` to a Fernet key to encrypt Discord captures on disk.
16. Audit repositories for flywheel workflow coverage with `python -m axel.flywheel --path repos.txt`.
    The command reports missing workflows (lint/tests) so you can align each project with the
    flywheel template. Automated coverage lives in
    `tests/test_flywheel.py::test_evaluate_flywheel_alignment_reports_missing_workflows` and
    `tests/test_flywheel.py::test_main_prints_alignment_summary`.
<<<<<<< HEAD
17. Inspect available token.place models with `python -m axel.token_place --base-url http://localhost:5000/api/v1`.
    This lists the advertised models (using `TOKEN_PLACE_API_KEY` when set) or reports a helpful error
    if the API is unreachable. Coverage lives in
    `tests/test_token_place.py::test_main_prints_models` and
    `tests/test_token_place.py::test_main_reports_errors`.
=======
17. Plan `token.place` client integrations with `python -m axel.token_place clients`. The helper
    pairs each token.place repository with every other entry in your repo list, reusing live
    model metadata when available. Coverage lives in
    `tests/test_token_place.py::test_plan_client_integrations_generates_pairs` and
    `tests/test_token_place.py::test_main_clients_prints_plan`.
>>>>>>> 13cdad2f

## quests

Generate cross-repo quests with `python -m axel.quests --limit 3`. The helper reads
`repos.txt` (or the path supplied via `--path`/`AXEL_REPO_FILE`) and emits deterministic
pairings that highlight how multiple repositories can collaborate on a shared goal. This
module powers the "suggest quests" promise described in the roadmap and is covered by
`tests/test_quests.py::test_suggest_cross_repo_quests_links_repos` and
`tests/test_quests.py::test_cli_prints_suggestions`.
Quests that involve token.place automatically reference `gabriel` to reinforce the
security layer described in `issues/0003-gabriel-security-layer.md`; see
`tests/test_quests.py::test_suggest_cross_repo_quests_mentions_gabriel_for_sensitive_pairs`.
The roadmap entry for this integration stays checked via
`tests/test_readme.py::test_readme_marks_llm_quests_complete`.

## local setup

To keep personal notes and repo lists private, set `AXEL_REPO_FILE` to a path
under `local/`, which is ignored by Git. The repo manager creates the directory
automatically if it doesn't already exist. Paths beginning with `~` expand to
the user's home directory. Automated coverage for this behavior lives in
`tests/test_repo_manager.py::test_add_repo_expands_user_home` and
`tests/test_task_manager.py::test_add_task_expands_user_home`.

Example:

```bash
python -m axel.repo_manager add https://github.com/your/private-repo --path local/repos.txt
export AXEL_REPO_FILE=local/repos.txt
git check-ignore -v local/
```

The `git check-ignore` command confirms that `local/` is excluded from version
control.

Start with `examples/local/repos_example.txt` when creating your private repo list.

To store tasks privately, point `AXEL_TASK_FILE` to a file under `local/`:

```bash
python -m axel.task_manager add "write docs" --path local/tasks.json
export AXEL_TASK_FILE=local/tasks.json
```

## privacy & transparency

Axel treats your goals with respect. Repository lists and any Discord notes
are stored locally by default. Follow guidance from
[gabriel](https://github.com/futuroptimist/gabriel) when sharing sensitive
information. Because this project is entirely open source, the community can
audit how data is handled. We rely on the
[flywheel](https://github.com/futuroptimist/flywheel) template to keep our
lint, test and documentation practices transparent.
See [docs/THREAT_MODEL.md](docs/THREAT_MODEL.md) for cross-repo security tips.
For instructions on rotating API tokens see [docs/ROTATING_TOKENS.md](docs/ROTATING_TOKENS.md).
For example, run gabriel alongside token.place and dspace to cross-check repository data
for OSINT insights before sharing.

## API

```python
from axel import add_repo, list_repos, strip_ansi

add_repo("https://github.com/example/repo")
print(list_repos())
strip_ansi("\x1b[2K\x1b[31merror\x1b[0m")  # -> "error"
strip_ansi("\x1b]0;title\x07error")  # OSC sequences removed -> "error"
strip_ansi(b"\x1b[31merror\x1b[0m")  # bytes are accepted
strip_ansi(bytearray(b"\x1b[31merror\x1b[0m"))  # bytearrays are accepted
strip_ansi(memoryview(b"\x1b[31merror\x1b[0m"))  # memoryviews are accepted
strip_ansi(None)  # -> ""
strip_ansi(123)  # raises TypeError for invalid types
```

## discord bot

See [docs/discord-bot.md](docs/discord-bot.md) for running a local Discord bot
that saves mentioned messages to `local/discord/`. The bot exposes a `/axel search`
slash command backed by `axel.discord_bot.search_captures` so you can locate saved
notes without leaving Discord (see
`tests/test_discord_bot.py::test_axel_search_command_replies_with_matches`). Use
`/axel summarize` to condense the first matching capture into a short
description. Coverage spans
`tests/test_discord_bot.py::test_summarize_capture_extracts_message_body`,
`tests/test_discord_bot.py::test_summarize_capture_includes_bullet_message_body`,
`tests/test_discord_bot.py::test_summarize_capture_reads_plaintext_with_encryption_enabled`,
and `tests/test_discord_bot.py::test_axel_summarize_command_replies_with_summary`.
Run `/axel quest` to transform capture metadata into a cross-repo quest powered
by `axel.quests.suggest_cross_repo_quests`. Coverage spans
`tests/test_discord_bot.py::test_axel_quest_command_replies_with_suggestion` and
`tests/test_discord_bot.py::test_axel_quest_command_reports_missing_repositories`.

## publishing

Before flipping this repository to public, search the codebase for accidental credentials.
A quick sanity check is:

```bash
git ls-files -z | xargs -0 grep -i --line-number --context=1 \
  -e token -e secret -e password -e api_key -e api-key
```

Review the output and remove any sensitive data. Make sure `repos.txt` contains only repositories you wish to share.

For staged changes, run:

```bash
git diff --cached | python scripts/scan-secrets.py
```

This helper flags suspicious lines containing keywords like "token", "secret",
"password", or "api key" in the diff before they reach the commit history.

The repos in `repos.txt` come from various projects like
[`dspace`](https://github.com/democratizedspace/dspace) and
[`futuroptimist`](https://github.com/futuroptimist/futuroptimist). Axel aims to
cross‑pollinate ideas between them by suggesting quests that touch multiple
codebases.
New additions such as [`gabriel`](https://github.com/futuroptimist/gabriel) help expand this flywheel by providing an open-source OSINT agent focused on personal safety.
The [`flywheel`](https://github.com/futuroptimist/flywheel) template bundles
linting, testing, and documentation checks so new repositories can start with
healthy continuous integration from the beginning.
Other tracked repos include:
[`sigma`](https://github.com/futuroptimist/sigma), an open-source AI pin device,
the [`blog`](https://github.com/futuroptimist/blog) for publishing progress,
and [`esp.ac`](https://github.com/futuroptimist/esp.ac), a simple landing page
for Esp.

## hardware

OpenSCAD source files live in `hardware/cad`. Run `bash scripts/build_stl.sh`
to regenerate matching files in `hardware/stl`.

See [CONTRIBUTING.md](CONTRIBUTING.md) for guidelines on sending pull requests.
This project adheres to the [Code of Conduct](CODE_OF_CONDUCT.md).
For LLM-specific tips see [AGENTS.md](AGENTS.md).<|MERGE_RESOLUTION|>--- conflicted
+++ resolved
@@ -125,19 +125,15 @@
     flywheel template. Automated coverage lives in
     `tests/test_flywheel.py::test_evaluate_flywheel_alignment_reports_missing_workflows` and
     `tests/test_flywheel.py::test_main_prints_alignment_summary`.
-<<<<<<< HEAD
 17. Inspect available token.place models with `python -m axel.token_place --base-url http://localhost:5000/api/v1`.
     This lists the advertised models (using `TOKEN_PLACE_API_KEY` when set) or reports a helpful error
     if the API is unreachable. Coverage lives in
     `tests/test_token_place.py::test_main_prints_models` and
     `tests/test_token_place.py::test_main_reports_errors`.
-=======
-17. Plan `token.place` client integrations with `python -m axel.token_place clients`. The helper
-    pairs each token.place repository with every other entry in your repo list, reusing live
-    model metadata when available. Coverage lives in
+    The `clients` subcommand continues to support pairing token.place repositories with others in
+    your repo list, reusing live model metadata when available. Coverage lives in
     `tests/test_token_place.py::test_plan_client_integrations_generates_pairs` and
     `tests/test_token_place.py::test_main_clients_prints_plan`.
->>>>>>> 13cdad2f
 
 ## quests
 
