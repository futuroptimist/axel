--- conflicted
+++ resolved
@@ -1,6 +1,5 @@
 """axel package."""
 
-<<<<<<< HEAD
 from axel.repo_manager import (
     add_repo,
     get_repo_file,
@@ -15,11 +14,7 @@
     list_tasks,
     load_tasks,
 )
-=======
-from .repo_manager import add_repo, get_repo_file, list_repos, load_repos, remove_repo
-from .task_manager import add_task, complete_task, get_task_file, list_tasks, load_tasks
 from .utils import strip_ansi
->>>>>>> 5a4fd910
 
 
 def run_discord_bot() -> None:
