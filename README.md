# axel

axel helps organize short, medium and long term goals using chat, reasoning and agentic
LLMs. The project begins by keeping track of the GitHub repositories you contribute to.
Over time it will fetch this list automatically and provide tools to analyze those repos
and generate actionable quests.

[![Lint & Format](https://img.shields.io/github/actions/workflow/status/futuroptimist/axel/.github/workflows/01-lint-format.yml?label=lint%20%26%20format)](https://github.com/futuroptimist/axel/actions/workflows/01-lint-format.yml)
[![Tests](https://img.shields.io/github/actions/workflow/status/futuroptimist/axel/.github/workflows/02-tests.yml?label=tests)](https://github.com/futuroptimist/axel/actions/workflows/02-tests.yml)
[![Coverage](https://codecov.io/gh/futuroptimist/axel/branch/main/graph/badge.svg)](https://codecov.io/gh/futuroptimist/axel)
[![Docs](https://img.shields.io/github/actions/workflow/status/futuroptimist/axel/.github/workflows/03-docs.yml?label=docs)](https://github.com/futuroptimist/axel/actions/workflows/03-docs.yml)
[![License](https://img.shields.io/github/license/futuroptimist/axel)](LICENSE)

<<<<<<< HEAD
## Quickstart (≤60s)

```bash
git clone https://github.com/futuroptimist/axel
cd axel
docker compose -f docker-compose-mock.yml up
```

This launches the token.place server, relay and a mock LLM using one command.
=======
## 60s Quickstart

```bash
pipx install axel
axel-repo list
```

`pipx` installs axel with pinned deps. `axel-repo` manages repo lists; use
`axel-task` for tasks.
>>>>>>> bae738bd

## roadmap
- [x] maintain a list of repos in `repos.txt`
- [x] simple CLI for managing repos (`python -m axel.repo_manager`)
- [x] contributor guide (see `CONTRIBUTING.md`)
- [x] remove repos from the list (`python -m axel.repo_manager remove`)
- [x] fetch repos from the GitHub API (`python -m axel.repo_manager fetch`)
- [ ] integrate LLM assistants to suggest quests across repos
- [ ] integrate `token.place` clients across all repos
- [ ] integrate [`gabriel`](https://github.com/futuroptimist/gabriel) as a security layer across repos
- [x] self-hosted Discord bot for ingesting messages when mentioned (see docs/discord-bot.md)
- [x] represent personal flywheel of projects and highlight cross-pollination (see repo list below)
- [x] document workflow for a private `local/` directory (see local setup below)
- [x] track tasks with markdown files in the `issues/` folder
- [x] verify `local/` directories are gitignored (see `.gitignore`)
- [x] add `THREAT_MODEL.md` with cross-repo considerations (see `docs/THREAT_MODEL.md`)
- [x] provide token rotation guidance in docs (see `docs/ROTATING_TOKENS.md`)
- [x] adopt [`flywheel`](https://github.com/futuroptimist/flywheel) template for new repositories
- [ ] encrypt notes saved under `local/discord/`
- [x] review permissions for integrated tools (token.place, gabriel) (see docs/THREAT_MODEL.md)
- [x] achieve 100% test coverage

## installation

```bash
uv venv .venv
source .venv/bin/activate
uv pip install -e .
uv pip install -r requirements.txt pre-commit
pre-commit install
```

## usage

1. Add a repo with `python -m axel.repo_manager add <url>` (use `https://...`).
   Alternatively, edit `repos.txt`.
   Lines starting with `#` or with trailing `#` comments are ignored.
   Whitespace around the URL is stripped automatically and trailing slashes are
   removed.
   The repository list is kept sorted alphabetically, ignoring case. Removing entries
   preserves this order. Duplicate URLs are automatically removed (case-insensitive).
2. View the list with `python -m axel.repo_manager list`.
3. Remove a repo with `python -m axel.repo_manager remove <url>`.
4. Replace `repos.txt` with the authenticated user's repos via
   `python -m axel.repo_manager fetch`. Pass `--token` or set ``GH_TOKEN`` or
   ``GITHUB_TOKEN``.
5. Run `pre-commit run --all-files` before committing to check formatting and tests.
6. Pass `--path <file>` or set `AXEL_REPO_FILE` to use a custom repo list.
7. Coverage reports are uploaded to [Codecov](https://codecov.io/gh/futuroptimist/axel) via CI.
8. Add a task with `python -m axel.task_manager add "write docs"`. Tasks are
   saved in `tasks.json` and listed with `python -m axel.task_manager list`.
   Descriptions may include Unicode characters and are stored unescaped using
   UTF-8 for readability.
   Listings show `[ ]` for pending tasks and `[x]` when completed.
9. Remove a task with `python -m axel.task_manager remove 1`.
10. Mark a task complete with `python -m axel.task_manager complete 1`.
11. Clear all tasks with `python -m axel.task_manager clear`.
12. Pass `--path <file>` or set `AXEL_TASK_FILE` to use a custom task list.
13. Empty, invalid, or non-list `tasks.json` files are treated as containing no tasks.

## local setup

To keep personal notes and repo lists private, set `AXEL_REPO_FILE` to a path
under `local/`, which is gitignored. The repo manager creates the directory
automatically if it doesn't already exist. Paths beginning with `~` expand to
the user's home directory.

Example:

```bash
python -m axel.repo_manager add https://github.com/your/private-repo --path local/repos.txt
export AXEL_REPO_FILE=local/repos.txt
git check-ignore -v local/
```

The `git check-ignore` command confirms that `local/` is excluded from version
control.

Start with `examples/local/repos_example.txt` when creating your private repo list.

To store tasks privately, point `AXEL_TASK_FILE` to a file under `local/`:

```bash
python -m axel.task_manager add "write docs" --path local/tasks.json
export AXEL_TASK_FILE=local/tasks.json
```

## privacy & transparency

Axel treats your goals with respect. Repository lists and any Discord notes
are stored locally by default. Follow guidance from
[gabriel](https://github.com/futuroptimist/gabriel) when sharing sensitive
information. Because this project is entirely open source, the community can
audit how data is handled. We rely on the
[flywheel](https://github.com/futuroptimist/flywheel) template to keep our
lint, test and documentation practices transparent.
See [docs/THREAT_MODEL.md](docs/THREAT_MODEL.md) for cross-repo security tips.
For instructions on rotating API tokens see [docs/ROTATING_TOKENS.md](docs/ROTATING_TOKENS.md).
For example, run gabriel alongside token.place and dspace to cross-check repository data
for OSINT insights before sharing.

## API

```python
from axel import add_repo, list_repos, strip_ansi

add_repo("https://github.com/example/repo")
print(list_repos())
strip_ansi("\x1b[2K\x1b[31merror\x1b[0m")  # -> "error"
strip_ansi(b"\x1b[31merror\x1b[0m")  # bytes are accepted
strip_ansi(bytearray(b"\x1b[31merror\x1b[0m"))  # bytearrays are accepted
strip_ansi(memoryview(b"\x1b[31merror\x1b[0m"))  # memoryviews are accepted
strip_ansi(None)  # -> ""
strip_ansi(123)  # raises TypeError for invalid types
```

## discord bot

See [docs/discord-bot.md](docs/discord-bot.md) for running a local Discord bot
that saves mentioned messages to `local/discord/`.

## publishing

Before flipping this repository to public, search the codebase for accidental credentials.
A quick sanity check is:

```bash
git ls-files -z | xargs -0 grep -i --line-number --context=1 -e token -e secret -e password
```

Review the output and remove any sensitive data. Make sure `repos.txt` contains only repositories you wish to share.

For staged changes, run:

```bash
git diff --cached | python scripts/scan-secrets.py
```

This helper flags suspicious lines in the diff before they reach the commit history.

The repos in `repos.txt` come from various projects like
[`dspace`](https://github.com/democratizedspace/dspace) and
[`futuroptimist`](https://github.com/futuroptimist/futuroptimist). Axel aims to
cross‑pollinate ideas between them by suggesting quests that touch multiple
codebases.
New additions such as [`gabriel`](https://github.com/futuroptimist/gabriel) help expand this flywheel by providing an open-source OSINT agent focused on personal safety.
The [`flywheel`](https://github.com/futuroptimist/flywheel) template bundles
linting, testing, and documentation checks so new repositories can start with
healthy continuous integration from the beginning.
Other tracked repos include:
[`sigma`](https://github.com/futuroptimist/sigma), an open-source AI pin device,
the [`blog`](https://github.com/futuroptimist/blog) for publishing progress,
and [`esp.ac`](https://github.com/futuroptimist/esp.ac), a simple landing page
for Esp.

## hardware

OpenSCAD source files live in `hardware/cad`. Run `bash scripts/build_stl.sh`
to regenerate matching files in `hardware/stl`.

See [CONTRIBUTING.md](CONTRIBUTING.md) for guidelines on sending pull requests.
This project adheres to the [Code of Conduct](CODE_OF_CONDUCT.md).
For LLM-specific tips see [AGENTS.md](AGENTS.md).<|MERGE_RESOLUTION|>--- conflicted
+++ resolved
@@ -11,7 +11,6 @@
 [![Docs](https://img.shields.io/github/actions/workflow/status/futuroptimist/axel/.github/workflows/03-docs.yml?label=docs)](https://github.com/futuroptimist/axel/actions/workflows/03-docs.yml)
 [![License](https://img.shields.io/github/license/futuroptimist/axel)](LICENSE)
 
-<<<<<<< HEAD
 ## Quickstart (≤60s)
 
 ```bash
@@ -21,17 +20,6 @@
 ```
 
 This launches the token.place server, relay and a mock LLM using one command.
-=======
-## 60s Quickstart
-
-```bash
-pipx install axel
-axel-repo list
-```
-
-`pipx` installs axel with pinned deps. `axel-repo` manages repo lists; use
-`axel-task` for tasks.
->>>>>>> bae738bd
 
 ## roadmap
 - [x] maintain a list of repos in `repos.txt`
