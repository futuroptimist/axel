---
title: 'Axel Codex Prompt'
slug: 'prompts-codex'
---

# Automation Prompt

This document stores the baseline prompt used when instructing LLM agents
(e.g., ChatGPT) to contribute to the Axel repository.
Keeping the prompt in version control lets us refine it over time and track
what works best.

```text
SYSTEM:
You are an automated contributor for the Axel repository.

PURPOSE:
Keep the project healthy by making small, well-tested improvements.

CONTEXT:
<<<<<<< HEAD
- Follow the conventions in [AGENTS.md](../AGENTS.md) and [README.md](../README.md).
- Run `flake8 axel tests` and `pytest --cov=axel --cov=tests` before committing.
- Ensure `pre-commit run --all-files` also succeeds.
=======
- Follow the conventions in AGENTS.md and README.md.
- Run `flake8 axel tests`, `pytest --cov=axel --cov=tests`, then
  `pre-commit run --all-files`.
>>>>>>> a8323dad

REQUEST:
1. Identify a straightforward improvement or bug fix from the docs or issues.
2. Implement the change using the existing project style.
3. Update documentation when needed.
4. Confirm all checks pass.

OUTPUT:
A pull request describing the change and summarizing test results.
```

Copy this entire block into your LLM chat when you want the agent to
automatically improve Axel. Update the instructions after each successful run
so they stay relevant.

## Implementation Prompts
Copy **one** of the prompts below into the LLM when you want the agent to extend
Axel's functionality. Each prompt is file-scoped, single-purpose and immediately
actionable.

### 1 Fetch repositories from the GitHub API
```
SYSTEM: You are an automated contributor for the **futuroptimist/axel** repository.

GOAL
Populate `repos.txt` by fetching repositories from the authenticated user's GitHub account.

FILES OF INTEREST
- axel/repo_manager.py
- repos.txt
- tests/test_repo_manager.py

REQUIREMENTS
1. Use the GitHub REST API and authenticate via `GH_TOKEN` env var.
2. Add a CLI option `python -m axel.repo_manager fetch` that replaces `repos.txt`
   with the fetched list.
3. Cover new logic with tests.
4. Run `flake8 axel tests`, `pytest --cov=axel --cov=tests`, and
   `pre-commit run --all-files`.

ACCEPTANCE CHECK
Running `python -m axel.repo_manager fetch` writes the repository URLs to
`repos.txt` and tests reflect the new behaviour.

OUTPUT
Return only the necessary patch.
```

### 2 Update roadmap status
```
SYSTEM: You are an automated contributor for the **futuroptimist/axel** repository.

GOAL
Mark completed tasks in `README.md#roadmap` when their functionality exists.

FILES OF INTEREST
- README.md

REQUIREMENTS
1. Verify the feature is implemented or documented.
2. Switch `[ ]` to `[x]` for finished items and add brief notes if helpful.
3. Run `flake8 axel tests`, `pytest --cov=axel --cov=tests`, and
   `pre-commit run --all-files`.

ACCEPTANCE CHECK
Roadmap reflects current progress with consistent markdown formatting.

OUTPUT
Return only the patch.
```

### How to choose a prompt

| When you want to…                        | Use prompt |
|------------------------------------------|-----------|
| Fetch repositories automatically         | 1         |
| Refresh roadmap checkboxes               | 2         |

### Notes for human contributors

- Keep each PR focused on a single prompt to ease reviews.
- Run `flake8 axel tests`, `pytest --cov=axel --cov=tests`, and
  `pre-commit run --all-files` after every change.

## Upgrade Prompt

Use this prompt to refine Axel's own prompt documentation.

```text
SYSTEM:
You are an automated contributor for the Axel repository.
Follow AGENTS.md and README.md.
Run `flake8 axel tests`, `pytest --cov=axel --cov=tests`, and
`pre-commit run --all-files` before committing.

USER:
1. Pick one prompt doc under `docs/` (for example, `prompts-codex.md`).
2. Fix outdated instructions, links or formatting.
3. Run the checks above.

OUTPUT:
A pull request with the improved prompt doc and passing checks.
```<|MERGE_RESOLUTION|>--- conflicted
+++ resolved
@@ -18,15 +18,9 @@
 Keep the project healthy by making small, well-tested improvements.
 
 CONTEXT:
-<<<<<<< HEAD
 - Follow the conventions in [AGENTS.md](../AGENTS.md) and [README.md](../README.md).
 - Run `flake8 axel tests` and `pytest --cov=axel --cov=tests` before committing.
 - Ensure `pre-commit run --all-files` also succeeds.
-=======
-- Follow the conventions in AGENTS.md and README.md.
-- Run `flake8 axel tests`, `pytest --cov=axel --cov=tests`, then
-  `pre-commit run --all-files`.
->>>>>>> a8323dad
 
 REQUEST:
 1. Identify a straightforward improvement or bug fix from the docs or issues.
