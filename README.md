# axel

axel helps organize short, medium and long term goals using chat, reasoning and agentic LLMs. The project begins by keeping track of the GitHub repositories you contribute to. Over time it will fetch this list automatically and provide tools to analyze those repos and generate actionable quests.

[![Lint & Format](https://img.shields.io/github/actions/workflow/status/futuroptimist/axel/.github/workflows/01-lint-format.yml?label=lint%20%26%20format)](https://github.com/futuroptimist/axel/actions/workflows/01-lint-format.yml)
[![Tests](https://img.shields.io/github/actions/workflow/status/futuroptimist/axel/.github/workflows/02-tests.yml?label=tests)](https://github.com/futuroptimist/axel/actions/workflows/02-tests.yml)
[![Coverage](https://codecov.io/gh/futuroptimist/axel/branch/main/graph/badge.svg)](https://codecov.io/gh/futuroptimist/axel)
[![Docs](https://img.shields.io/github/actions/workflow/status/futuroptimist/axel/.github/workflows/03-docs.yml?label=docs)](https://github.com/futuroptimist/axel/actions/workflows/03-docs.yml)
[![License](https://img.shields.io/github/license/futuroptimist/axel)](LICENSE)

## roadmap
- [x] maintain a list of repos in `repos.txt`
- [x] simple CLI for managing repos (`python -m axel.repo_manager`)
- [x] contributor guide (see `CONTRIBUTING.md`)
- [x] remove repos from the list (`python -m axel.repo_manager remove`)
- [x] fetch repos from the GitHub API (`python -m axel.repo_manager fetch`)
- [ ] integrate LLM assistants to suggest quests across repos
- [ ] integrate `token.place` clients across all repos
- [ ] integrate [`gabriel`](https://github.com/futuroptimist/gabriel) as a security layer across repos
- [x] self-hosted Discord bot for ingesting messages when mentioned (see docs/discord-bot.md)
- [x] represent personal flywheel of projects and highlight cross-pollination (see repo list below)
- [x] document workflow for a private `local/` directory (see local setup below)
- [x] track tasks with markdown files in the `issues/` folder
- [x] verify `local/` directories are gitignored (see `.gitignore`)
- [x] add `THREAT_MODEL.md` with cross-repo considerations (see `docs/THREAT_MODEL.md`)
- [x] provide token rotation guidance in docs (see `docs/ROTATING_TOKENS.md`)
- [ ] encrypt notes saved under `local/discord/`
- [x] review permissions for integrated tools (token.place, gabriel) (see docs/THREAT_MODEL.md)

## installation

```bash
uv venv .venv
source .venv/bin/activate
uv pip install -e .
uv pip install pre-commit pytest pytest-cov discord.py
pre-commit install
```

## usage

1. Add a repo with `python -m axel.repo_manager add <url>` or edit `repos.txt`.
   Lines starting with `#` or with trailing `#` comments are ignored.
   Whitespace around the URL is stripped automatically.
2. View the list with `python -m axel.repo_manager list`.
3. Remove a repo with `python -m axel.repo_manager remove <url>`.
4. Replace `repos.txt` with the authenticated user's repos via
   `python -m axel.repo_manager fetch`. Requires ``GH_TOKEN``.
5. Run `pre-commit run --all-files` before committing to check formatting and tests.
6. Pass `--path <file>` or set `AXEL_REPO_FILE` to use a custom repo list.
7. Coverage reports are uploaded to [Codecov](https://codecov.io/gh/futuroptimist/axel) via CI.
8. Add a task with `python -m axel.task_manager add "write docs"`. Tasks are
   saved in `tasks.json` and listed with `python -m axel.task_manager list`.
<<<<<<< HEAD
9. Pass `--path <file>` or set `AXEL_TASK_FILE` to use a custom task list.
=======
   Descriptions are trimmed and cannot be empty.
>>>>>>> 9586109d

## local setup

To keep personal notes and repo lists private, set `AXEL_REPO_FILE` to a path
under `local/`, which is gitignored. The repo manager creates the directory
automatically if it doesn't already exist. Paths beginning with `~` expand to
the user's home directory.

Example:

```bash
python -m axel.repo_manager add https://github.com/your/private-repo --path local/repos.txt
export AXEL_REPO_FILE=local/repos.txt
git check-ignore -v local/
```

The `git check-ignore` command confirms that `local/` is excluded from version
control.

Start with `examples/local/repos_example.txt` when creating your private repo list.

## privacy & transparency

Axel treats your goals with respect. Repository lists and any Discord notes
are stored locally by default. Follow guidance from
[gabriel](https://github.com/futuroptimist/gabriel) when sharing sensitive
information. Because this project is entirely open source, the community can
audit how data is handled. We rely on the
[flywheel](https://github.com/futuroptimist/flywheel) template to keep our
lint, test and documentation practices transparent.
See [docs/THREAT_MODEL.md](docs/THREAT_MODEL.md) for cross-repo security tips.
For instructions on rotating API tokens see [docs/ROTATING_TOKENS.md](docs/ROTATING_TOKENS.md).
For example, run gabriel alongside token.place and dspace to cross-check repository data
for OSINT insights before sharing.

## API

```python
from axel import add_repo, list_repos
from axel.utils import strip_ansi

add_repo("https://github.com/example/repo")
print(list_repos())
strip_ansi("\x1b[31merror\x1b[0m")  # -> "error"
```

## discord bot

See [docs/discord-bot.md](docs/discord-bot.md) for running a local Discord bot
that saves mentioned messages to `local/discord/`.

## publishing

Before flipping this repository to public, search the codebase for accidental credentials.
A quick sanity check is:

```bash
git ls-files -z | xargs -0 grep -i --line-number --context=1 -e token -e secret -e password
```

Review the output and remove any sensitive data. Make sure `repos.txt` contains only repositories you wish to share.

The repos in `repos.txt` come from various projects like
[`dspace`](https://github.com/democratizedspace/dspace) and
[`futuroptimist`](https://github.com/futuroptimist/futuroptimist). Axel aims to
cross‑pollinate ideas between them by suggesting quests that touch multiple
codebases.
New additions such as [`gabriel`](https://github.com/futuroptimist/gabriel) help expand this flywheel by providing an open-source OSINT agent focused on personal safety.
The [`flywheel`](https://github.com/futuroptimist/flywheel) template bundles
linting, testing, and documentation checks so new repositories can start with
healthy continuous integration from the beginning.
Other tracked repos include:
[`sigma`](https://github.com/futuroptimist/sigma), an open-source AI pin device,
the [`blog`](https://github.com/futuroptimist/blog) for publishing progress,
and [`esp.ac`](https://github.com/futuroptimist/esp.ac), a simple landing page
for Esp.

See [CONTRIBUTING.md](CONTRIBUTING.md) for guidelines on sending pull requests.
This project adheres to the [Code of Conduct](CODE_OF_CONDUCT.md).
For LLM-specific tips see [AGENTS.md](AGENTS.md).<|MERGE_RESOLUTION|>--- conflicted
+++ resolved
@@ -51,11 +51,7 @@
 7. Coverage reports are uploaded to [Codecov](https://codecov.io/gh/futuroptimist/axel) via CI.
 8. Add a task with `python -m axel.task_manager add "write docs"`. Tasks are
    saved in `tasks.json` and listed with `python -m axel.task_manager list`.
-<<<<<<< HEAD
 9. Pass `--path <file>` or set `AXEL_TASK_FILE` to use a custom task list.
-=======
-   Descriptions are trimmed and cannot be empty.
->>>>>>> 9586109d
 
 ## local setup
 
