--- conflicted
+++ resolved
@@ -55,15 +55,10 @@
 7. Coverage reports are uploaded to [Codecov](https://codecov.io/gh/futuroptimist/axel) via CI.
 8. Add a task with `python -m axel.task_manager add "write docs"`. Tasks are
    saved in `tasks.json` and listed with `python -m axel.task_manager list`.
-<<<<<<< HEAD
 9. Remove a task with `python -m axel.task_manager remove 1`.
 10. Mark a task complete with `python -m axel.task_manager complete 1`.
 11. Pass `--path <file>` or set `AXEL_TASK_FILE` to use a custom task list.
-=======
-9. Mark a task complete with `python -m axel.task_manager complete 1`.
-10. Pass `--path <file>` or set `AXEL_TASK_FILE` to use a custom task list.
-11. Empty or invalid `tasks.json` files are treated as containing no tasks.
->>>>>>> 8f712f94
+12. Empty or invalid `tasks.json` files are treated as containing no tasks.
 
 ## local setup
 
