--- conflicted
+++ resolved
@@ -4,12 +4,9 @@
 
 import argparse
 import os
-<<<<<<< HEAD
 import sys
-=======
 from dataclasses import dataclass
 from pathlib import Path
->>>>>>> 13cdad2f
 from typing import Iterable, Sequence
 from urllib.parse import urljoin, urlparse
 
@@ -173,50 +170,6 @@
     )
 
 
-<<<<<<< HEAD
-def main(argv: Sequence[str] | None = None) -> None:
-    """Simple CLI for listing token.place models."""
-
-    parser = argparse.ArgumentParser(description="List token.place models")
-    parser.add_argument(
-        "--base-url",
-        default=None,
-        help=(
-            "token.place API base URL (defaults to AXEL_TOKEN_PLACE_URL or "
-            f"{DEFAULT_API_URL})"
-        ),
-    )
-    parser.add_argument(
-        "--api-key",
-        default=None,
-        help=(
-            "API key for token.place (defaults to TOKEN_PLACE_API_KEY when " "unset)"
-        ),
-    )
-    parser.add_argument(
-        "--timeout",
-        type=int,
-        default=DEFAULT_TIMEOUT,
-        help="Request timeout in seconds (defaults to %(default)s)",
-    )
-    args = parser.parse_args(argv)
-
-    try:
-        models = list_models(
-            base_url=args.base_url, api_key=args.api_key, timeout=args.timeout
-        )
-    except TokenPlaceError as exc:
-        print(f"Failed to list models: {exc}", file=sys.stderr)
-        raise SystemExit(1) from exc
-
-    if not models:
-        print("No models available")
-        return
-
-    print("Available models:")
-    for model in models:
-        print(f"- {model}")
-=======
 def plan_client_integrations(
     repos: Sequence[str],
     *,
@@ -269,6 +222,34 @@
     parser = argparse.ArgumentParser(description="token.place helpers")
     sub = parser.add_subparsers(dest="cmd")
 
+    # Subcommand: list models
+    list_cmd = sub.add_parser(
+        "list",
+        help="List available token.place models",
+    )
+    list_cmd.add_argument(
+        "--base-url",
+        default=None,
+        help=(
+            "token.place API base URL (defaults to AXEL_TOKEN_PLACE_URL or "
+            f"{DEFAULT_API_URL})"
+        ),
+    )
+    list_cmd.add_argument(
+        "--api-key",
+        default=None,
+        help=(
+            "API key for token.place (defaults to TOKEN_PLACE_API_KEY when unset)"
+        ),
+    )
+    list_cmd.add_argument(
+        "--timeout",
+        type=int,
+        default=DEFAULT_TIMEOUT,
+        help="Request timeout in seconds (defaults to %(default)s)",
+    )
+
+    # Subcommand: plan client integrations
     clients = sub.add_parser(
         "clients",
         help="Plan token.place client integrations across repositories",
@@ -291,6 +272,24 @@
     )
 
     args = parser.parse_args(argv)
+
+    if args.cmd == "list":
+        try:
+            models = list_models(
+                base_url=args.base_url, api_key=args.api_key, timeout=args.timeout
+            )
+        except TokenPlaceError as exc:
+            print(f"Failed to list models: {exc}", file=sys.stderr)
+            raise SystemExit(1) from exc
+
+        if not models:
+            print("No models available")
+            return
+
+        print("Available models:")
+        for model in models:
+            print(f"- {model}")
+        return
 
     if args.cmd == "clients":
         path = (
@@ -310,7 +309,6 @@
         return
 
     parser.print_help()  # pragma: no cover - CLI default output
->>>>>>> 13cdad2f
 
 
 __all__ = [
@@ -319,16 +317,11 @@
     "DEFAULT_TIMEOUT",
     "list_models",
     "quest_detail",
-<<<<<<< HEAD
-    "main",
-]
-
-
-if __name__ == "__main__":  # pragma: no cover - CLI entry point
-    main()
-=======
     "ClientIntegration",
     "plan_client_integrations",
     "main",
 ]
->>>>>>> 13cdad2f
+
+
+if __name__ == "__main__":  # pragma: no cover - CLI entry point
+    main()